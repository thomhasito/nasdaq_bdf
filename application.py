import os
import sys

from streamlit import Page, navigation, set_page_config

# ajouter le dossier racine a la liste de recherche de chemin des modules pour y accéder depuis le code streamlit
sys.path.append(os.path.dirname(os.path.abspath(__file__)))

# variables d'environement a mettre pour que pyspark fonctionne
os.environ['PYSPARK_PYTHON'] = sys.executable
os.environ['PYSPARK_DRIVER_PYTHON'] = sys.executable

# choisir le layout wide pour prendre tout l'espace disponible sur l'écran
set_page_config(layout="wide")

main_view = Page("app/main_view.py", title="Dashboard", icon="📊")
<<<<<<< HEAD
roi_finder = Page("app/roi_finder.py", title="Recherche de stocks profitables", icon="🔍")

# liste des pages de l'application streamlit
nav = navigation([main_view, roi_finder])
nav.run()




=======
roi_finder = Page("app/roi_finder.py", title="Search for profitable stocks", icon="🔍")
insights = Page("app/insights.py", title="Insights", icon="🧠")

# liste des pages de l'application streamlit
nav = navigation([main_view, roi_finder, insights])
nav.run()
>>>>>>> 20704343
<|MERGE_RESOLUTION|>--- conflicted
+++ resolved
@@ -14,21 +14,13 @@
 set_page_config(layout="wide")
 
 main_view = Page("app/main_view.py", title="Dashboard", icon="📊")
-<<<<<<< HEAD
 roi_finder = Page("app/roi_finder.py", title="Recherche de stocks profitables", icon="🔍")
+insights = Page("app/insights.py", title="Insights", icon="🧠")
 
 # liste des pages de l'application streamlit
-nav = navigation([main_view, roi_finder])
+nav = navigation([main_view, roi_finder, insights])
 nav.run()
 
 
 
 
-=======
-roi_finder = Page("app/roi_finder.py", title="Search for profitable stocks", icon="🔍")
-insights = Page("app/insights.py", title="Insights", icon="🧠")
-
-# liste des pages de l'application streamlit
-nav = navigation([main_view, roi_finder, insights])
-nav.run()
->>>>>>> 20704343
